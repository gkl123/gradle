/*
 * Copyright 2010 the original author or authors.
 *
 * Licensed under the Apache License, Version 2.0 (the "License");
 * you may not use this file except in compliance with the License.
 * You may obtain a copy of the License at
 *
 *      http://www.apache.org/licenses/LICENSE-2.0
 *
 * Unless required by applicable law or agreed to in writing, software
 * distributed under the License is distributed on an "AS IS" BASIS,
 * WITHOUT WARRANTIES OR CONDITIONS OF ANY KIND, either express or implied.
 * See the License for the specific language governing permissions and
 * limitations under the License.
 */

package org.gradle.api.plugins;

import com.google.common.collect.Lists;
import org.gradle.api.Action;
import org.gradle.api.DefaultTask;
import org.gradle.api.Plugin;
import org.gradle.api.Project;
import org.gradle.api.Task;
import org.gradle.api.artifacts.Configuration;
import org.gradle.api.artifacts.ConfigurationContainer;
import org.gradle.api.attributes.Usage;
import org.gradle.api.file.SourceDirectorySet;
import org.gradle.api.internal.ConventionMapping;
import org.gradle.api.internal.IConventionAware;
import org.gradle.api.internal.java.DefaultJavaSourceSet;
import org.gradle.api.internal.java.DefaultJvmResourceSet;
import org.gradle.api.internal.jvm.ClassDirectoryBinarySpecInternal;
import org.gradle.api.internal.jvm.DefaultClassDirectoryBinarySpec;
import org.gradle.api.internal.plugins.DslObject;
import org.gradle.api.internal.project.ProjectInternal;
import org.gradle.api.internal.project.taskfactory.ITaskFactory;
import org.gradle.api.internal.tasks.SourceSetCompileClasspath;
import org.gradle.api.internal.tasks.testing.NoMatchingTestsReporter;
import org.gradle.api.reporting.ReportingExtension;
import org.gradle.api.tasks.Copy;
import org.gradle.api.tasks.PathSensitivity;
import org.gradle.api.tasks.SourceSet;
import org.gradle.api.tasks.compile.AbstractCompile;
import org.gradle.api.tasks.compile.JavaCompile;
import org.gradle.api.tasks.javadoc.Javadoc;
import org.gradle.api.tasks.testing.Test;
import org.gradle.internal.Factory;
import org.gradle.internal.reflect.Instantiator;
import org.gradle.jvm.Classpath;
import org.gradle.jvm.platform.internal.DefaultJavaPlatform;
import org.gradle.jvm.toolchain.JavaToolChain;
import org.gradle.language.base.ProjectSourceSet;
import org.gradle.language.base.plugins.LanguageBasePlugin;
import org.gradle.language.base.plugins.LifecycleBasePlugin;
import org.gradle.language.jvm.JvmResourceSet;
import org.gradle.language.jvm.tasks.ProcessResources;
import org.gradle.model.Mutate;
import org.gradle.model.RuleSource;
import org.gradle.model.internal.core.ModelReference;
import org.gradle.model.internal.core.ModelRegistrations;
import org.gradle.model.internal.registry.ModelRegistry;
import org.gradle.platform.base.BinaryContainer;
import org.gradle.platform.base.internal.BinarySpecInternal;
import org.gradle.platform.base.internal.DefaultComponentSpecIdentifier;
import org.gradle.platform.base.plugins.BinaryBasePlugin;
import org.gradle.util.DeprecationLogger;
import org.gradle.util.WrapUtil;

import javax.inject.Inject;
import java.io.File;
import java.util.List;
import java.util.concurrent.Callable;

/**
 * <p>A {@link org.gradle.api.Plugin} which compiles and tests Java source, and assembles it into a JAR file.</p>
 */
public class JavaBasePlugin implements Plugin<ProjectInternal> {
    public static final String CHECK_TASK_NAME = LifecycleBasePlugin.CHECK_TASK_NAME;

    public static final String VERIFICATION_GROUP = LifecycleBasePlugin.VERIFICATION_GROUP;
    public static final String BUILD_TASK_NAME = LifecycleBasePlugin.BUILD_TASK_NAME;
    public static final String BUILD_DEPENDENTS_TASK_NAME = "buildDependents";
    public static final String BUILD_NEEDED_TASK_NAME = "buildNeeded";
    public static final String DOCUMENTATION_GROUP = "documentation";

    private final Instantiator instantiator;
    private final JavaToolChain javaToolChain;
    private final ITaskFactory taskFactory;
    private final ModelRegistry modelRegistry;

    @Inject
    public JavaBasePlugin(Instantiator instantiator, JavaToolChain javaToolChain, ITaskFactory taskFactory, ModelRegistry modelRegistry) {
        this.instantiator = instantiator;
        this.javaToolChain = javaToolChain;
        this.taskFactory = taskFactory;
        this.modelRegistry = modelRegistry;
    }

    public void apply(ProjectInternal project) {
        project.getPluginManager().apply(BasePlugin.class);
        project.getPluginManager().apply(ReportingBasePlugin.class);
        project.getPluginManager().apply(LanguageBasePlugin.class);
        project.getPluginManager().apply(BinaryBasePlugin.class);

        JavaPluginConvention javaConvention = new JavaPluginConvention(project, instantiator);
        project.getConvention().getPlugins().put("java", javaConvention);

        configureCompileDefaults(project, javaConvention);
        BridgedBinaries binaries = configureSourceSetDefaults(javaConvention);

        modelRegistry.register(ModelRegistrations.bridgedInstance(ModelReference.of("bridgedBinaries", BridgedBinaries.class), binaries)
            .descriptor("JavaBasePlugin.apply()")
            .hidden(true)
            .build());

        configureJavaDoc(project, javaConvention);
        configureTest(project, javaConvention);
        configureBuildNeeded(project);
        configureBuildDependents(project);
        configureSchema(project);
    }

    private void configureSchema(ProjectInternal project) {
        project.getDependencies().getAttributesSchema().attribute(Usage.USAGE_ATTRIBUTE);
    }

    private BridgedBinaries configureSourceSetDefaults(final JavaPluginConvention pluginConvention) {
        final Project project = pluginConvention.getProject();
        final List<ClassDirectoryBinarySpecInternal> binaries = Lists.newArrayList();
        pluginConvention.getSourceSets().all(new Action<SourceSet>() {
            public void execute(final SourceSet sourceSet) {
                ConventionMapping outputConventionMapping = ((IConventionAware) sourceSet.getOutput()).getConventionMapping();

                ConfigurationContainer configurations = project.getConfigurations();

                defineConfigurationsForSourceSet(sourceSet, configurations);
                definePathsForSourceSet(sourceSet, outputConventionMapping, project);

                createProcessResourcesTaskForBinary(sourceSet, sourceSet.getResources(), project);
                createCompileJavaTaskForBinary(sourceSet, sourceSet.getJava(), project);
                createBinaryLifecycleTask(sourceSet, project);

                DefaultComponentSpecIdentifier binaryId = new DefaultComponentSpecIdentifier(project.getPath(), sourceSet.getName());
                ClassDirectoryBinarySpecInternal binary = instantiator.newInstance(DefaultClassDirectoryBinarySpec.class, binaryId, sourceSet, javaToolChain, DefaultJavaPlatform.current(), instantiator, taskFactory);

                Classpath compileClasspath = new SourceSetCompileClasspath(sourceSet);
                DefaultJavaSourceSet javaSourceSet = instantiator.newInstance(DefaultJavaSourceSet.class, binaryId.child("java"), sourceSet.getJava(), compileClasspath);
                JvmResourceSet resourceSet = instantiator.newInstance(DefaultJvmResourceSet.class, binaryId.child("resources"), sourceSet.getResources());

                binary.addSourceSet(javaSourceSet);
                binary.addSourceSet(resourceSet);

                attachTasksToBinary(binary, sourceSet, project);
                binaries.add(binary);
            }
        });
        return new BridgedBinaries(binaries);
    }

    private void createCompileJavaTaskForBinary(final SourceSet sourceSet, SourceDirectorySet javaSourceSet, Project target) {
        JavaCompile compileTask = target.getTasks().create(sourceSet.getCompileJavaTaskName(), JavaCompile.class);
        compileTask.setDescription("Compiles " + javaSourceSet + ".");
        compileTask.setSource(javaSourceSet);
        ConventionMapping conventionMapping = compileTask.getConventionMapping();
        conventionMapping.map("classpath", new Callable<Object>() {
            public Object call() throws Exception {
                return sourceSet.getCompileClasspath();
            }
        });
        conventionMapping.map("destinationDir", new Callable<Object>() {
            public Object call() throws Exception {
                return sourceSet.getOutput().getClassesDir();
            }
        });
    }

    private void createProcessResourcesTaskForBinary(final SourceSet sourceSet, SourceDirectorySet resourceSet, final Project target) {
        Copy resourcesTask = target.getTasks().create(sourceSet.getProcessResourcesTaskName(), ProcessResources.class);
        resourcesTask.setDescription("Processes " + resourceSet + ".");
        new DslObject(resourcesTask).getConventionMapping().map("destinationDir", new Callable<File>() {
            public File call() throws Exception {
                return sourceSet.getOutput().getResourcesDir();
            }
        });
        resourcesTask.from(resourceSet);
    }

    private void createBinaryLifecycleTask(SourceSet sourceSet, Project target) {
        sourceSet.compiledBy(sourceSet.getClassesTaskName());

        Task binaryLifecycleTask = target.task(sourceSet.getClassesTaskName());
        binaryLifecycleTask.setGroup(LifecycleBasePlugin.BUILD_GROUP);
        binaryLifecycleTask.setDescription("Assembles " + sourceSet.getOutput() + ".");
        binaryLifecycleTask.dependsOn(sourceSet.getOutput().getDirs());
        binaryLifecycleTask.dependsOn(sourceSet.getCompileJavaTaskName());
        binaryLifecycleTask.dependsOn(sourceSet.getProcessResourcesTaskName());
    }

    private void attachTasksToBinary(ClassDirectoryBinarySpecInternal binary, SourceSet sourceSet, Project target) {
        Task compileTask = target.getTasks().getByPath(sourceSet.getCompileJavaTaskName());
        Task resourcesTask = target.getTasks().getByPath(sourceSet.getProcessResourcesTaskName());
        Task classesTask = target.getTasks().getByPath(sourceSet.getClassesTaskName());
        binary.getTasks().add(compileTask);
        binary.getTasks().add(resourcesTask);
        binary.getTasks().add(classesTask);
        binary.setBuildTask(classesTask);
    }

    private void definePathsForSourceSet(final SourceSet sourceSet, ConventionMapping outputConventionMapping, final Project project) {
        outputConventionMapping.map("classesDir", new Callable<Object>() {
            public Object call() throws Exception {
                String classesDirName = "classes/" + sourceSet.getName();
                return new File(project.getBuildDir(), classesDirName);
            }
        });
        outputConventionMapping.map("resourcesDir", new Callable<Object>() {
            public Object call() throws Exception {
                String classesDirName = "resources/" + sourceSet.getName();
                return new File(project.getBuildDir(), classesDirName);
            }
        });

        sourceSet.getJava().srcDir("src/" + sourceSet.getName() + "/java");
        sourceSet.getResources().srcDir("src/" + sourceSet.getName() + "/resources");
    }

    private void defineConfigurationsForSourceSet(SourceSet sourceSet, ConfigurationContainer configurations) {
        String compileConfigurationName = sourceSet.getCompileConfigurationName();
        String implementationConfigurationName = sourceSet.getImplementationConfigurationName();
        String runtimeConfigurationName = sourceSet.getRuntimeConfigurationName();
        String runtimeOnlyConfigurationName = sourceSet.getRuntimeOnlyConfigurationName();
        String compileOnlyConfigurationName = sourceSet.getCompileOnlyConfigurationName();
        String compileClasspathConfigurationName = sourceSet.getCompileClasspathConfigurationName();
        String runtimeClasspathConfigurationName = sourceSet.getRuntimeClasspathConfigurationName();
        String sourceSetName = sourceSet.toString();

        Configuration compileConfiguration = configurations.maybeCreate(compileConfigurationName);
        compileConfiguration.setVisible(false);
        compileConfiguration.setDescription("Dependencies for " + sourceSetName + " (deprecated, use '" + implementationConfigurationName + " ' instead).");

        Configuration implementationConfiguration = configurations.maybeCreate(implementationConfigurationName);
        implementationConfiguration.setVisible(false);
        implementationConfiguration.setDescription("Implementation only dependencies for " + sourceSetName + ".");
        implementationConfiguration.setCanBeConsumed(false);
        implementationConfiguration.setCanBeResolved(false);
        implementationConfiguration.extendsFrom(compileConfiguration);

        Configuration runtimeConfiguration = configurations.maybeCreate(runtimeConfigurationName);
        runtimeConfiguration.setVisible(false);
        runtimeConfiguration.extendsFrom(compileConfiguration);
        runtimeConfiguration.setDescription("Runtime dependencies for " + sourceSetName + " (deprecated, use '" + runtimeOnlyConfigurationName + " ' instead).");

        Configuration compileOnlyConfiguration = configurations.maybeCreate(compileOnlyConfigurationName);
        compileOnlyConfiguration.setVisible(false);
<<<<<<< HEAD
        compileOnlyConfiguration.setDescription("Compile only dependencies for " + sourceSet + ".");
=======
        compileOnlyConfiguration.extendsFrom(implementationConfiguration);
        compileOnlyConfiguration.setDescription("Compile dependencies for " + sourceSetName + ".");
>>>>>>> 3042813f

        Configuration compileClasspathConfiguration = configurations.maybeCreate(compileClasspathConfigurationName);
        compileClasspathConfiguration.setVisible(false);
<<<<<<< HEAD
        compileClasspathConfiguration.extendsFrom(compileOnlyConfiguration, implementationConfiguration);
        compileClasspathConfiguration.setDescription("Compile classpath for " + sourceSet + ".");
=======
        compileClasspathConfiguration.extendsFrom(compileOnlyConfiguration);
        compileClasspathConfiguration.setDescription("Compile classpath for " + sourceSetName + ".");
>>>>>>> 3042813f
        compileClasspathConfiguration.setCanBeConsumed(false);

        Configuration runtimeOnlyConfiguration = configurations.maybeCreate(runtimeOnlyConfigurationName);
        runtimeOnlyConfiguration.setVisible(false);
        runtimeOnlyConfiguration.setCanBeConsumed(false);
        runtimeOnlyConfiguration.setCanBeResolved(false);
        runtimeOnlyConfiguration.setDescription("Runtime only dependencies for " + sourceSetName + ".");

        Configuration runtimeClasspathConfiguration = configurations.maybeCreate(runtimeClasspathConfigurationName);
        runtimeClasspathConfiguration.setVisible(false);
        runtimeClasspathConfiguration.setCanBeConsumed(false);
        runtimeClasspathConfiguration.setCanBeResolved(true);
        runtimeClasspathConfiguration.setDescription("Runtime classpath of " + sourceSetName + ".");
        runtimeClasspathConfiguration.extendsFrom(runtimeOnlyConfiguration, runtimeConfiguration);

        sourceSet.setCompileClasspath(compileClasspathConfiguration);
        sourceSet.setRuntimeClasspath(sourceSet.getOutput().plus(runtimeClasspathConfiguration));

    }

    public void configureForSourceSet(final SourceSet sourceSet, AbstractCompile compile) {
        ConventionMapping conventionMapping;
        compile.setDescription("Compiles the " + sourceSet.getJava() + ".");
        conventionMapping = compile.getConventionMapping();
        compile.setSource(sourceSet.getJava());
        conventionMapping.map("classpath", new Callable<Object>() {
            public Object call() throws Exception {
                return sourceSet.getCompileClasspath();
            }
        });
        conventionMapping.map("destinationDir", new Callable<Object>() {
            public Object call() throws Exception {
                return sourceSet.getOutput().getClassesDir();
            }
        });
    }

    private void configureCompileDefaults(final Project project, final JavaPluginConvention javaConvention) {
        project.getTasks().withType(AbstractCompile.class, new Action<AbstractCompile>() {
            public void execute(final AbstractCompile compile) {
                ConventionMapping conventionMapping = compile.getConventionMapping();
                conventionMapping.map("sourceCompatibility", new Callable<Object>() {
                    public Object call() throws Exception {
                        return javaConvention.getSourceCompatibility().toString();
                    }
                });
                conventionMapping.map("targetCompatibility", new Callable<Object>() {
                    public Object call() throws Exception {
                        return javaConvention.getTargetCompatibility().toString();
                    }
                });
            }
        });
        project.getTasks().withType(JavaCompile.class, new Action<JavaCompile>() {
            @Override
            public void execute(final JavaCompile compile) {
                ConventionMapping conventionMapping = compile.getConventionMapping();
                conventionMapping.map("dependencyCacheDir", new Callable<Object>() {
                    @Override
                    public Object call() throws Exception {
                        return DeprecationLogger.whileDisabled(new Factory<Object>() {
                            @Override
                            public Object create() {
                                return javaConvention.getDependencyCacheDir();
                            }
                        });
                    }
                });
            }
        });
    }

    private void configureJavaDoc(final Project project, final JavaPluginConvention convention) {
        project.getTasks().withType(Javadoc.class, new Action<Javadoc>() {
            public void execute(Javadoc javadoc) {
                javadoc.getConventionMapping().map("destinationDir", new Callable<Object>() {
                    public Object call() throws Exception {
                        return new File(convention.getDocsDir(), "javadoc");
                    }
                });
                javadoc.getConventionMapping().map("title", new Callable<Object>() {
                    public Object call() throws Exception {
                        return project.getExtensions().getByType(ReportingExtension.class).getApiDocTitle();
                    }
                });
            }
        });
    }

    private void configureBuildNeeded(Project project) {
        DefaultTask buildTask = project.getTasks().create(BUILD_NEEDED_TASK_NAME, DefaultTask.class);
        buildTask.setDescription("Assembles and tests this project and all projects it depends on.");
        buildTask.setGroup(BasePlugin.BUILD_GROUP);
        buildTask.dependsOn(BUILD_TASK_NAME);
    }

    private void configureBuildDependents(Project project) {
        DefaultTask buildTask = project.getTasks().create(BUILD_DEPENDENTS_TASK_NAME, DefaultTask.class);
        buildTask.setDescription("Assembles and tests this project and all projects that depend on it.");
        buildTask.setGroup(BasePlugin.BUILD_GROUP);
        buildTask.dependsOn(BUILD_TASK_NAME);
        buildTask.doFirst(new Action<Task>() {
            @Override
            public void execute(Task task) {
                if (!task.getProject().getGradle().getIncludedBuilds().isEmpty()) {
                    task.getProject().getLogger().warn("[composite-build] Warning: `" + task.getPath() + "` task does not build included builds.");
                }
            }
        });
    }

    private void configureTest(final Project project, final JavaPluginConvention convention) {
        project.getTasks().withType(Test.class, new Action<Test>() {
            public void execute(Test test) {
                configureTestDefaults(test, project, convention);
            }
        });
        project.afterEvaluate(new Action<Project>() {
            public void execute(Project project) {
                project.getTasks().withType(Test.class, new Action<Test>() {
                    public void execute(Test test) {
                        configureBasedOnSingleProperty(test);
                        overwriteDebugIfDebugPropertyIsSet(test);
                    }
                });
            }
        });
    }

    private void overwriteDebugIfDebugPropertyIsSet(Test test) {
        String debugProp = getTaskPrefixedProperty(test, "debug");
        if (debugProp != null) {
            test.prependParallelSafeAction(new Action<Task>() {
                public void execute(Task task) {
                    task.getLogger().info("Running tests for remote debugging.");
                }
            });
            test.setDebug(true);
        }
    }

    private void configureBasedOnSingleProperty(final Test test) {
        String singleTest = getTaskPrefixedProperty(test, "single");
        if (singleTest == null) {
            //configure inputs so that the test task is skipped when there are no source files.
            //unfortunately, this only applies when 'test.single' is *not* applied
            //We should fix this distinction, the behavior with 'test.single' or without it should be the same
            test.getInputs().files(test.getCandidateClassFiles())
                .withPropertyName("nonEmptyCandidateClassFiles")
                .withPathSensitivity(PathSensitivity.RELATIVE)
                .skipWhenEmpty();
            return;
        }
        test.prependParallelSafeAction(new Action<Task>() {
            public void execute(Task task) {
                test.getLogger().info("Running single tests with pattern: {}", test.getIncludes());
            }
        });
        test.setIncludes(WrapUtil.toSet("**/" + singleTest + "*.class"));
        test.addTestListener(new NoMatchingTestsReporter("Could not find matching test for pattern: " + singleTest));
    }

    private String getTaskPrefixedProperty(Task task, String propertyName) {
        String suffix = '.' + propertyName;
        String value = System.getProperty(task.getPath() + suffix);
        if (value == null) {
            return System.getProperty(task.getName() + suffix);
        }
        return value;
    }

    private void configureTestDefaults(final Test test, Project project, final JavaPluginConvention convention) {
        DslObject htmlReport = new DslObject(test.getReports().getHtml());
        DslObject xmlReport = new DslObject(test.getReports().getJunitXml());

        xmlReport.getConventionMapping().map("destination", new Callable<Object>() {
            public Object call() throws Exception {
                return new File(convention.getTestResultsDir(), test.getName());
            }
        });
        htmlReport.getConventionMapping().map("destination", new Callable<Object>() {
            public Object call() throws Exception {
                return new File(convention.getTestReportDir(), test.getName());
            }
        });
        test.getConventionMapping().map("binResultsDir", new Callable<Object>() {
            public Object call() throws Exception {
                return new File(convention.getTestResultsDir(), test.getName() + "/binary");
            }
        });
        test.workingDir(project.getProjectDir());
    }

    static class BridgedBinaries {
        final List<ClassDirectoryBinarySpecInternal> binaries;

        public BridgedBinaries(List<ClassDirectoryBinarySpecInternal> binaries) {
            this.binaries = binaries;
        }
    }

    static class Rules extends RuleSource {
        @Mutate
        void attachBridgedSourceSets(ProjectSourceSet projectSourceSet, BridgedBinaries bridgedBinaries) {
            for (ClassDirectoryBinarySpecInternal binary : bridgedBinaries.binaries) {
                projectSourceSet.addAll(binary.getInputs());
            }
        }

        @Mutate
        void attachBridgedBinaries(BinaryContainer binaries, BridgedBinaries bridgedBinaries) {
            for (BinarySpecInternal binary : bridgedBinaries.binaries) {
                binaries.put(binary.getProjectScopedName(), binary);
            }
        }
    }

}<|MERGE_RESOLUTION|>--- conflicted
+++ resolved
@@ -253,22 +253,12 @@
 
         Configuration compileOnlyConfiguration = configurations.maybeCreate(compileOnlyConfigurationName);
         compileOnlyConfiguration.setVisible(false);
-<<<<<<< HEAD
-        compileOnlyConfiguration.setDescription("Compile only dependencies for " + sourceSet + ".");
-=======
-        compileOnlyConfiguration.extendsFrom(implementationConfiguration);
-        compileOnlyConfiguration.setDescription("Compile dependencies for " + sourceSetName + ".");
->>>>>>> 3042813f
+        compileOnlyConfiguration.setDescription("Compile only dependencies for " + sourceSetName + ".");
 
         Configuration compileClasspathConfiguration = configurations.maybeCreate(compileClasspathConfigurationName);
         compileClasspathConfiguration.setVisible(false);
-<<<<<<< HEAD
         compileClasspathConfiguration.extendsFrom(compileOnlyConfiguration, implementationConfiguration);
-        compileClasspathConfiguration.setDescription("Compile classpath for " + sourceSet + ".");
-=======
-        compileClasspathConfiguration.extendsFrom(compileOnlyConfiguration);
         compileClasspathConfiguration.setDescription("Compile classpath for " + sourceSetName + ".");
->>>>>>> 3042813f
         compileClasspathConfiguration.setCanBeConsumed(false);
 
         Configuration runtimeOnlyConfiguration = configurations.maybeCreate(runtimeOnlyConfigurationName);
